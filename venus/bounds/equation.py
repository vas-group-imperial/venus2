--- conflicted
+++ resolved
@@ -467,11 +467,7 @@
             plus_upper = torch.zeros(
                 (self.size, node.input_size), dtype=self.config.PRECISION
             )
-<<<<<<< HEAD
             temp =  plus_upper[:, indices]
-=======
-            temp = plus_upper[:, indices]
->>>>>>> 520f3fae
             temp[:, lower_max] = _plus[:, lower_max]
             plus_upper[:, indices] = temp
             del temp
